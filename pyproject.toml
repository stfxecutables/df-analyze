[tool.black]
line-length = 100

[tool.isort]
profile = 'black'
skip_gitignore = false
line_length = 100
atomic = true
sections = ['FUTURE', 'STDLIB', 'THIRDPARTY', 'LOCALFOLDER', 'FIRSTPARTY']
known_local_folder = ['src']

[tool.poetry]
name = "df-analyze"
version = "0.1.0"
description = ""
authors = ["Derek M Berger <dmberger.dev@gmail.com>"]

[tool.poetry.dependencies]
<<<<<<< HEAD
python = ">=3.8,<3.10"
matplotlib = "^3.4.1"
numpy = "^1.20.2"
pandas = "^1.2.4"
scikit-learn = "^0.24.2"
scipy = "^1.6.3"
typing-extensions = "^3.7.4"
featuretools = "^0.23.3"
optuna = "^2.7.0"
tabulate = "^0.8.9"
joblib = "^1.0.1"
pytest = "^6.2.4"
coverage = "^5.5"
=======
python = ">=3.9,<=3.10"
coverage = "^7.3.2"
featuretools = "^1.28.0"
joblib = "^1.3.2"
matplotlib = "^3.8.1"
numpy = "^1.24.4"
optuna = "^3.4.0"
pandas = "^2.1.2"
pytest = "^7.4.3"
scikit-learn = "^1.3.2"
scipy = "^1.11.3"
tabulate = "^0.9.0"
typing-extensions = "^4.8.0"
>>>>>>> 995b5b15

[tool.poetry.dev-dependencies]

[build-system]
requires = ["poetry-core>=1.0.0"]
build-backend = "poetry.core.masonry.api"<|MERGE_RESOLUTION|>--- conflicted
+++ resolved
@@ -16,21 +16,6 @@
 authors = ["Derek M Berger <dmberger.dev@gmail.com>"]
 
 [tool.poetry.dependencies]
-<<<<<<< HEAD
-python = ">=3.8,<3.10"
-matplotlib = "^3.4.1"
-numpy = "^1.20.2"
-pandas = "^1.2.4"
-scikit-learn = "^0.24.2"
-scipy = "^1.6.3"
-typing-extensions = "^3.7.4"
-featuretools = "^0.23.3"
-optuna = "^2.7.0"
-tabulate = "^0.8.9"
-joblib = "^1.0.1"
-pytest = "^6.2.4"
-coverage = "^5.5"
-=======
 python = ">=3.9,<=3.10"
 coverage = "^7.3.2"
 featuretools = "^1.28.0"
@@ -44,7 +29,6 @@
 scipy = "^1.11.3"
 tabulate = "^0.9.0"
 typing-extensions = "^4.8.0"
->>>>>>> 995b5b15
 
 [tool.poetry.dev-dependencies]
 
