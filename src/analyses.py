--- conflicted
+++ resolved
@@ -148,11 +148,7 @@
     if isinstance(test_val, float):  # set aside data for final test
         if test_val <= 0 or test_val >= 1:
             raise ValueError("`--test-val` must be in (0, 1)")
-<<<<<<< HEAD
-        X_train, X_test, y_train, y_test = train_val_splits(df, options, test_val)
-=======
         X_train, X_test, y_train, y_test = train_val_splits(df, options.mode, test_val)
->>>>>>> 995b5b15
     else:
         X_train = df.drop(columns=options.target)
         X_test = None
@@ -222,15 +218,9 @@
     htune_val = options.htune_val
 
     df = select_features(options, feature_selection, estimator)
-<<<<<<< HEAD
-    X_raw = df.drop(columns=options.target)
-    X_train = StandardScaler().fit_transform(X_raw)
-    y_train = df[options.target].to_numpy()
-=======
     X_raw = df.drop(columns="target")
     X_train = StandardScaler().fit_transform(X_raw)
     y_train = df["target"].to_numpy()
->>>>>>> 995b5b15
     hypertune_estimator = hypertune_regressor
     if options.mode == "classify":
         y_train = y_train.astype(int)
